[package]
name = "sputnikvm"
version = "0.1.0"
license = "Apache-2.0"
authors = ["Stewart Mackenzie <setori88@gmail.com>", "Wei Tang <hi@that.world>"]
description = "SputnikVM - the Ethereum Classic Virtual Machine"

[lib]
name = "sputnikvm"
path = "./src/lib.rs"
crate-type = ["rlib", "dylib"]

[[bin]]
name = "svm"
path = "./src/bin/cli/mod.rs"

[[bin]]
name = "gaslighter"
path = "./src/bin/gaslighter/mod.rs"

[[bin]]
name = "jsonlighter"
path = "./src/bin/jsonlighter/mod.rs"

[dependencies]
clap = "2.22"
log = "0.3"
capnp = "0.8"
rust-crypto = "^0.2"
merkle-sha3 = "0.1"
<<<<<<< HEAD
libloading = "0.3"
=======
serde_json = "0.9"
>>>>>>> 9a120fc8
<|MERGE_RESOLUTION|>--- conflicted
+++ resolved
@@ -28,8 +28,5 @@
 capnp = "0.8"
 rust-crypto = "^0.2"
 merkle-sha3 = "0.1"
-<<<<<<< HEAD
 libloading = "0.3"
-=======
-serde_json = "0.9"
->>>>>>> 9a120fc8
+serde_json = "0.9"