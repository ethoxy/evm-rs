#[macro_use]
extern crate log;
extern crate crypto;
extern crate merkle;
extern crate capnp;

pub mod vm;
pub mod account;
pub mod transaction;
pub mod blockchain;
mod utils;
mod vm_capnp;

pub use utils::u256::U256;
pub use utils::gas::Gas;
pub use utils::hash::H256;
pub use utils::address::Address;
<<<<<<< HEAD
use std::io::BufReader;
use capnp::{serialize, message};
use log::LogLevel;

use vm_capnp::input_output::Reader;
use vm::{Machine, FakeVectorMachine};


#[no_mangle]
pub extern fn evaluate(ptr: *mut Reader) {
    let msg = unsafe {
        assert!(!ptr.is_null());
        &mut *ptr
    };
    // let io_reader = serialize::read_message(&mut msg, message::ReaderOptions::new()).expect("read message failed.");
    // let io = io_reader.get_root::<Reader>().expect("Failed to get VM IO.");
    // println!("{}", io.get_input().expect("FAILED").get_gas());

    let mut message = message::Builder::new_default();
    let mut msg = message.init_root::<vm_capnp::input_output::Builder>();
    msg.borrow().init_input();
    {
        let mut code = msg.borrow().get_input().unwrap().init_code(4);
        for i in 0..code.len() {
            code.set(i, &[b'0']);
        }
    }
    {
        let mut data = msg.borrow().get_input().unwrap().init_data(4);
        for i in 0..data.len() {
            data.set(i, &[b'0']);
        }
    }
    {
        msg.borrow().get_input().unwrap().set_gas(444);
    }
    let msg_reader = msg.as_reader();
    let mut code_vec = Vec::new();
    let mut data_vec = Vec::new();
    let in_code = msg_reader.get_input().unwrap().get_code().expect("").iter();
    let in_data = msg_reader.get_input().unwrap().get_data().expect("").iter();
    for in_char in in_code {
        code_vec.push(in_char.expect("character expected")[0]);
    }
    for in_char in in_data {
        data_vec.push(in_char.expect("character expected")[0]);
    }
    let gas = msg_reader.get_input().unwrap().get_gas();

    let mut machine = FakeVectorMachine::new(
        code_vec.as_slice()
        , data_vec.as_slice()
        , Gas::from(gas as isize));
    machine.fire();
    println!("gas used: {:?}", machine.used_gas());
    if log_enabled!(LogLevel::Info) {
        info!("gas used: {:?}", machine.used_gas());
    }
}
=======
pub use utils::read_hex;
>>>>>>> 9a120fc8
<|MERGE_RESOLUTION|>--- conflicted
+++ resolved
@@ -15,7 +15,8 @@
 pub use utils::gas::Gas;
 pub use utils::hash::H256;
 pub use utils::address::Address;
-<<<<<<< HEAD
+pub use utils::read_hex;
+
 use std::io::BufReader;
 use capnp::{serialize, message};
 use log::LogLevel;
@@ -74,7 +75,4 @@
     if log_enabled!(LogLevel::Info) {
         info!("gas used: {:?}", machine.used_gas());
     }
-}
-=======
-pub use utils::read_hex;
->>>>>>> 9a120fc8
+}